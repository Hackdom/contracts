//sol Wallet
// Multi-sig, daily-limited account proxy/wallet.
// @authors:
// Gav Wood <g@ethdev.com>
// inheritable "property" contract that enables methods to be protected by requiring the acquiescence of either a
// single, or, crucially, each of a number of, designated owners.
// usage:
// use modifiers onlyowner (just own owned) or onlymanyowners(hash), whereby the same hash must be provided by
// some number (specified in constructor) of the set of owners (specified in the constructor, modifiable) before the
// interior is executed.
// +Version: Parity fork 1.0

pragma solidity ^0.4.13;

contract multiowned {

<<<<<<< HEAD
  // TYPES

  // struct for the status of a pending operation.
  struct PendingState {
    uint yetNeeded;
    uint ownersDone;
    uint index;
  }

  // EVENTS

  // this contract only has six types of events: it can accept a confirmation, in which case
  // we record owner and operation (hash) alongside it.
  event Confirmation(address owner, bytes32 operation);
  event Revoke(address owner, bytes32 operation);
  // some others are in the case of an owner changing.
  event OwnerChanged(address oldOwner, address newOwner);
  event OwnerAdded(address newOwner);
  event OwnerRemoved(address oldOwner);
  // the last one is emitted if the required signatures change
  event RequirementChanged(uint newRequirement);

  // MODIFIERS

  // simple single-sig function modifier.
  modifier onlyowner {
    if (isOwner(msg.sender))
      _;
  }
  // multi-sig function modifier: the operation must have an intrinsic hash in order
	// that later attempts can be realised as the same underlying operation and
	// thus count as confirmations.
  modifier onlymanyowners(bytes32 _operation) {
    if (confirmAndCheck(_operation))
      _;
  }

  // METHODS

  /// @dev Constructor
  /// @param _owners Array of authorized addresses
  /// @param _required Number of sigs required
  function multiowned(address[] _owners, uint _required) {
    require(_required > 0);
    require(_owners.length >= _required);
    m_numOwners = _owners.length;
    for (uint i = 0; i < _owners.length; ++i) {
      m_owners[1 + i] = uint(_owners[i]);
      m_ownerIndex[uint(_owners[i])] = 1 + i;
    }
    m_required = _required;
  }

  /// @dev Revokes approval from authorized address
  /// @param _operation Hash of the operation to revoke
  function revoke(bytes32 _operation) external {
    uint ownerIndex = m_ownerIndex[uint(msg.sender)];
    // make sure they're an owner
    if (ownerIndex == 0) return;
    uint ownerIndexBit = 2**ownerIndex;
    var pending = m_pending[_operation];
    if (pending.ownersDone & ownerIndexBit > 0) {
      pending.yetNeeded++;
      pending.ownersDone -= ownerIndexBit;
      Revoke(msg.sender, _operation);
    }
  }

  /// @dev Change owner address
  /// @param _from Old address to replace
  /// @param _to New address
  function changeOwner(address _from, address _to) onlymanyowners(sha3(msg.data)) external {
    if (isOwner(_to)) return;
    uint ownerIndex = m_ownerIndex[uint(_from)];
    if (ownerIndex == 0) return;

    clearPending();
    m_owners[ownerIndex] = uint(_to);
    m_ownerIndex[uint(_from)] = 0;
    m_ownerIndex[uint(_to)] = ownerIndex;
    OwnerChanged(_from, _to);
  }

  /// @dev Add new owner
  /// @param _owner Address to add
  function addOwner(address _owner) onlymanyowners(sha3(msg.data)) external {
    if (isOwner(_owner)) return;

    clearPending();
    if (m_numOwners >= c_maxOwners)
      reorganizeOwners();
    if (m_numOwners >= c_maxOwners)
      return;
    m_numOwners++;
    m_owners[m_numOwners] = uint(_owner);
    m_ownerIndex[uint(_owner)] = m_numOwners;
    OwnerAdded(_owner);
  }

  /// @dev Remove an owner
  /// @param _owner Address to remove
  function removeOwner(address _owner) onlymanyowners(sha3(msg.data)) external {
    uint ownerIndex = m_ownerIndex[uint(_owner)];
    if (ownerIndex == 0) return;
    if (m_required > m_numOwners - 1) return;

    m_owners[ownerIndex] = 0;
    m_ownerIndex[uint(_owner)] = 0;
    clearPending();
    reorganizeOwners(); //make sure m_numOwner is equal to the number of owners and always points to the optimal free slot
    OwnerRemoved(_owner);
  }

  /// @dev Change the number of approvals required
  /// @param _newRequired New number of approvals required
  function changeRequirement(uint _newRequired) onlymanyowners(sha3(msg.data)) external {
    if (_newRequired == 0) return;
    if (_newRequired > m_numOwners) return;
    m_required = _newRequired;
    clearPending();
    RequirementChanged(_newRequired);
  }

  /// @dev Gets an owner by 0-indexed position (using numOwners as the count)
  /// @param ownerIndex Index of owner to retrieve
  /// @return Address of owner
  function getOwner(uint ownerIndex) external constant returns (address) {
    return address(m_owners[ownerIndex + 1]);
  }

  /// @dev Query if an address is an owner
  /// @param _addr address to check
  /// @return True if owner, false otherwise
  function isOwner(address _addr) returns (bool) {
    return m_ownerIndex[uint(_addr)] > 0;
  }

  /// @dev Query if owner has confirmed a transaction by hash
  /// @param _operation Operation hash to check
  /// @param _owner Address of owner to check
  /// @return True if confirmed, false otherwise
  function hasConfirmed(bytes32 _operation, address _owner) constant returns (bool) {
    var pending = m_pending[_operation];
    uint ownerIndex = m_ownerIndex[uint(_owner)];

    // make sure they're an owner
    if (ownerIndex == 0) return false;

    // determine the bit to set for this owner.
    uint ownerIndexBit = 2**ownerIndex;
    return !(pending.ownersDone & ownerIndexBit == 0);
  }

  // INTERNAL METHODS

  /// @dev Confirm authorization
  /// @param _operation Hash of operation to confirm
  /// @return True if number of confirmations reached, false otherwise
  function confirmAndCheck(bytes32 _operation) internal returns (bool) {
    // determine what index the present sender is:
    uint ownerIndex = m_ownerIndex[uint(msg.sender)];
    // make sure they're an owner
    if (ownerIndex == 0) return;

    var pending = m_pending[_operation];
    // if we're not yet working on this operation, switch over and reset the confirmation status.
    if (pending.yetNeeded == 0) {
      // reset count of confirmations needed.
      pending.yetNeeded = m_required;
      // reset which owners have confirmed (none) - set our bitmap to 0.
      pending.ownersDone = 0;
      pending.index = m_pendingIndex.length++;
      m_pendingIndex[pending.index] = _operation;
    }
    // determine the bit to set for this owner.
    uint ownerIndexBit = 2**ownerIndex;
    // make sure we (the message sender) haven't confirmed this operation previously.
    if (pending.ownersDone & ownerIndexBit == 0) {
      Confirmation(msg.sender, _operation);
      // ok - check if count is enough to go ahead.
      if (pending.yetNeeded == 1) {
        // enough confirmations: reset and run interior.
        delete m_pendingIndex[m_pending[_operation].index];
        delete m_pending[_operation];
        return true;
      }
      else
      {
        // not enough: record that this owner in particular confirmed.
        pending.yetNeeded--;
        pending.ownersDone |= ownerIndexBit;
      }
    }
  }

  /// @dev Organize owner array after a removal
  function reorganizeOwners() private {
    uint free = 1;
    while (free < m_numOwners)
    {
      while (free < m_numOwners && m_owners[free] != 0) free++;
      while (m_numOwners > 1 && m_owners[m_numOwners] == 0) m_numOwners--;
      if (free < m_numOwners && m_owners[m_numOwners] != 0 && m_owners[free] == 0)
      {
        m_owners[free] = m_owners[m_numOwners];
        m_ownerIndex[m_owners[free]] = free;
        m_owners[m_numOwners] = 0;
      }
    }
  }

  /// @dev Clear a pending authorization
  function clearPending() internal {
    uint length = m_pendingIndex.length;
    for (uint i = 0; i < length; ++i)
      if (m_pendingIndex[i] != 0)
        delete m_pending[m_pendingIndex[i]];
    delete m_pendingIndex;
  }

  // FIELDS

  uint public m_required; // the number of owners needed to confirm.
  uint public m_numOwners; // pointer used to find a free slot in m_owners

  uint[256] m_owners; // owner array
  uint constant c_maxOwners = 250; // maximum number of owners allowed to avoid overflow
  mapping(uint => uint) m_ownerIndex; // index on the list of owners to allow reverse lookup
  mapping(bytes32 => PendingState) m_pending; // pending authorization map
  bytes32[] m_pendingIndex;
=======
	// FIELDS
	uint public m_required; // the number of owners needed to confirm.
	uint public m_numOwners; // pointer used to find a free slot in m_owners

	uint[256] m_owners; // owner array
	uint constant c_maxOwners = 250; // maximum number of owners allowed to avoid overflow
	mapping(uint => uint) m_ownerIndex; // index on the list of owners to allow reverse lookup
	mapping(bytes32 => PendingState) m_pending; // pending authorization map
	bytes32[] m_pendingIndex;

	// TYPES

	// struct for the status of a pending operation.
	struct PendingState {
		uint yetNeeded;
		uint ownersDone;
		uint index;
	}

	// EVENTS

	event Confirmation(address owner, bytes32 operation); //record confirmation with owner and hash
	event Revoke(address owner, bytes32 operation); //record revocation with owner and hash
	event OwnerChanged(address oldOwner, address newOwner); //owner change
	event OwnerAdded(address newOwner); // owner addition
	event OwnerRemoved(address oldOwner); // owner removal
	event RequirementChanged(uint newRequirement); //if number of sigs change

	// MODIFIERS

	modifier onlyowner {
		if (isOwner(msg.sender))
			_;
	}

	//_operation is a hash to confirm transaction with others using same hash
	modifier onlymanyowners(bytes32 _operation) {
		if (confirmAndCheck(_operation))
			_;
	}

	// METHODS

	/// @dev Constructor
	/// @param _owners Array of authorized addresses
	/// @param _required Number of sigs required
	function multiowned(address[] _owners, uint _required) {
		require(_required > 0);
		require(_owners.length >= _required);
		m_numOwners = _owners.length;
		for (uint i = 0; i < _owners.length; ++i) {
			m_owners[1 + i] = uint(_owners[i]);
			m_ownerIndex[uint(_owners[i])] = 1 + i;
		}
		m_required = _required;
	}

	/// @dev Revokes approval from authorized address
	/// @param _operation Hash of the operation to revoke
	function revoke(bytes32 _operation) external {
		uint ownerIndex = m_ownerIndex[uint(msg.sender)];
		// make sure they're an owner
		if (ownerIndex == 0) return;
		uint ownerIndexBit = 2**ownerIndex;
		var pending = m_pending[_operation];
		if (pending.ownersDone & ownerIndexBit > 0) {
			pending.yetNeeded++;
			pending.ownersDone -= ownerIndexBit;
			Revoke(msg.sender, _operation);
		}
	}

	/// @dev Change owner address
	/// @param _from Old address to replace
	/// @param _to New address
	function changeOwner(address _from, address _to) onlymanyowners(sha3(msg.data)) external {
		if (isOwner(_to)) return;
		uint ownerIndex = m_ownerIndex[uint(_from)];
		if (ownerIndex == 0) return;

		clearPending();
		m_owners[ownerIndex] = uint(_to);
		m_ownerIndex[uint(_from)] = 0;
		m_ownerIndex[uint(_to)] = ownerIndex;
		OwnerChanged(_from, _to);
	}

	/// @dev Add new owner
	/// @param _owner Address to add
	function addOwner(address _owner) onlymanyowners(sha3(msg.data)) external {
		if (isOwner(_owner)) return;

		clearPending();
		if (m_numOwners >= c_maxOwners)
			reorganizeOwners();
		if (m_numOwners >= c_maxOwners)
			return;
		m_numOwners++;
		m_owners[m_numOwners] = uint(_owner);
		m_ownerIndex[uint(_owner)] = m_numOwners;
		OwnerAdded(_owner);
	}

	/// @dev Remove an owner
	/// @param _owner Address to remove
	function removeOwner(address _owner) onlymanyowners(sha3(msg.data)) external {
		uint ownerIndex = m_ownerIndex[uint(_owner)];
		if (ownerIndex == 0) return;
		if (m_required > m_numOwners - 1) return;

		m_owners[ownerIndex] = 0;
		m_ownerIndex[uint(_owner)] = 0;
		clearPending();
		//make sure m_numOwner is equal to the number of owners and always points to the optimal free slot
		reorganizeOwners();
		OwnerRemoved(_owner);
	}

	/// @dev Change the number of approvals required
	/// @param _newRequired New number of approvals required
	function changeRequirement(uint _newRequired) onlymanyowners(sha3(msg.data)) external {
		if (_newRequired == 0) return;
		if (_newRequired > m_numOwners) return;
		m_required = _newRequired;
		clearPending();
		RequirementChanged(_newRequired);
	}

	/// @dev Gets an owner by 0-indexed position (using numOwners as the count)
	/// @param ownerIndex Index of owner to retrieve
	/// @return Address of owner
	function getOwner(uint ownerIndex) external constant returns (address) {
		return address(m_owners[ownerIndex + 1]);
	}

	/// @dev Query if an address is an owner
	/// @param _addr address to check
	/// @return True if owner, false otherwise
	function isOwner(address _addr) returns (bool) {
		return m_ownerIndex[uint(_addr)] > 0;
	}

	/// @dev Query if owner has confirmed a transaction by hash
	/// @param _operation Operation hash to check
	/// @param _owner Address of owner to check
	/// @return True if confirmed, false otherwise
	function hasConfirmed(bytes32 _operation, address _owner) constant returns (bool) {
		var pending = m_pending[_operation];
		uint ownerIndex = m_ownerIndex[uint(_owner)];

		if (ownerIndex == 0) return false;

		// determine the bit to set for this owner.
		uint ownerIndexBit = 2**ownerIndex;
		return !(pending.ownersDone & ownerIndexBit == 0);
	}

	// INTERNAL METHODS

	/// @dev Confirm authorization
	/// @param _operation Hash of operation to confirm
	/// @return True if number of confirmations reached, false otherwise
	function confirmAndCheck(bytes32 _operation) internal returns (bool) {
		uint ownerIndex = m_ownerIndex[uint(msg.sender)]; // determine what index the present sender is
		if (ownerIndex == 0) return;

		var pending = m_pending[_operation];
		// if we're not yet working on this operation, switch over and reset the confirmation status.
		if (pending.yetNeeded == 0) {
			pending.yetNeeded = m_required; // reset count of confirmations needed.
			pending.ownersDone = 0; // reset which owners have confirmed (none) - set our bitmap to 0
			pending.index = m_pendingIndex.length++;
			m_pendingIndex[pending.index] = _operation;
		}

		uint ownerIndexBit = 2**ownerIndex; // determine the bit to set for this owner.
		// make sure we (the message sender) haven't confirmed this operation previously.
		if (pending.ownersDone & ownerIndexBit == 0) {
			Confirmation(msg.sender, _operation);
			// ok - check if count is enough to go ahead.
			if (pending.yetNeeded <= 1) {
				// enough confirmations: reset and run interior.
				delete m_pendingIndex[m_pending[_operation].index];
				delete m_pending[_operation];
				return true;
			}
			else
			{
				// not enough: record that this owner in particular confirmed.
				pending.yetNeeded--;
				pending.ownersDone |= ownerIndexBit;
			}
		}
	}

	/// @dev Organize owner array after a removal
	function reorganizeOwners() private {
		uint free = 1;
		while (free < m_numOwners)
		{
			while (free < m_numOwners && m_owners[free] != 0) free++;
			while (m_numOwners > 1 && m_owners[m_numOwners] == 0) m_numOwners--;
			if (free < m_numOwners && m_owners[m_numOwners] != 0 && m_owners[free] == 0)
			{
				m_owners[free] = m_owners[m_numOwners];
				m_ownerIndex[m_owners[free]] = free;
				m_owners[m_numOwners] = 0;
			}
		}
	}

	/// @dev Clear a pending authorization
	function clearPending() internal {
		uint length = m_pendingIndex.length;
		for (uint i = 0; i < length; ++i)
			if (m_pendingIndex[i] != 0)
				delete m_pending[m_pendingIndex[i]];
		delete m_pendingIndex;
	}
>>>>>>> ca904e95
}

// inheritable "property" contract that enables methods to be protected by placing a linear limit (specifiable)
// on a particular resource per calendar day. is multiowned to allow the limit to be altered. resource that method
// uses is specified in the modifier.
contract daylimit is multiowned {

<<<<<<< HEAD
  // METHODS

  /// @dev Constructor - stores initial daily limit and records the present day's index.
  /// @param _limit Daily limit of resource
  function daylimit(uint _limit) {
    m_dailyLimit = _limit;
    m_lastDay = today();
  }

  /// @dev Sets new daily limit, needs m_required number of owners to confirm.
  /// @param _newLimit New daily limit
  function setDailyLimit(uint _newLimit) onlymanyowners(sha3(msg.data)) external {
    m_dailyLimit = _newLimit;
  }

  /// @dev Sets day spend to zero, needs m_required number of owners to confirm.
  function resetSpentToday() onlymanyowners(sha3(msg.data)) external {
    m_spentToday = 0;
  }

  // INTERNAL METHODS

  /// @dev Checks if _value to spend is within bounds if there is, subtracts it and
  /// @param _value Amount to be spent
  /// @return True if in bounds, false otherwise
  function underLimit(uint _value) internal onlyowner returns (bool) {
    // reset the spend limit if we're on a different day to last time.
    if (today() > m_lastDay) {
    	m_spentToday = 0;
    	m_lastDay = today();
    }
    // check to see if there's enough left - if so, subtract and return true.
    // overflow protection                    // dailyLimit check
    if (m_spentToday + _value >= m_spentToday && m_spentToday + _value <= m_dailyLimit) {
    	m_spentToday += _value;
    	return true;
    }
    return false;
  }

  /// @dev Utility function, determines today's index.
  function today() private constant returns (uint) { return now / 1 days; }

  // FIELDS

  uint public m_dailyLimit;
  uint public m_spentToday;
  uint public m_lastDay;
=======
	// FIELDS

	uint public m_dailyLimit;
	uint public m_spentToday;
	uint public m_lastDay;

	// EVENTS

	ErrMsg(address _spender, string msg);

	// METHODS

	/// @dev Constructor - stores initial daily limit and records the present day's index.
	/// @param _limit Daily limit of resource
	function daylimit(uint _limit) {
		m_dailyLimit = _limit;
		m_lastDay = today();
	}

	/// @dev Sets new daily limit, needs m_required number of owners to confirm.
	/// @param _newLimit New daily limit
	function setDailyLimit(uint _newLimit) onlymanyowners(sha3(msg.data)) external {
		m_dailyLimit = _newLimit;
	}

	/// @dev Sets day spend to zero, needs m_required number of owners to confirm.
	function resetSpentToday() onlymanyowners(sha3(msg.data)) external {
		m_spentToday = 0;
	}

	// INTERNAL METHODS

	/// @dev Checks if _value to spend is within bounds if there is, subtracts it and
	/// @param _value Amount to be spent
	/// @return True if in bounds, false otherwise
	function underLimit(uint _value) internal onlyowner returns (bool) {
		// reset the spend limit if we're on a different day to last time.
		if (today() > m_lastDay) {
			m_spentToday = 0;
			m_lastDay = today();
		}

		// overflow protection                    // dailyLimit check
		if (m_spentToday + _value >= m_spentToday && m_spentToday + _value <= m_dailyLimit) {
			m_spentToday += _value;
			return true;
		}
		return false;
	}

	/// @dev Utility function, determines today's index.
	function today() private constant returns (uint) { return now / 1 days; }
>>>>>>> ca904e95
}

// interface contract for multisig proxy contracts; see below for docs.
contract multisig {

  // EVENTS

  // logged events:
  // Funds has arrived into the wallet (record how much).
  event Deposit(address _from, uint value);
  // Single transaction going out of the wallet (record who signed for it, how much,
  // and to whom it's going).
  event SingleTransact(address owner, uint value, address to, bytes data, address created);
  // Multi-sig transaction going out of the wallet (record who signed for it last,
  // the operation hash, how much, and to whom it's going).
  event MultiTransact(address owner, bytes32 operation, uint value, address to, bytes data, address created);
  // Confirmation still needed for a transaction.
  event ConfirmationNeeded(bytes32 operation, address initiator, uint value, address to, bytes data);

  // FUNCTIONS

  // TODO: document
  function changeOwner(address _from, address _to) external;
  function execute(address _to, uint _value, bytes _data) external returns (bytes32 o_hash);
  function confirm(bytes32 _h) returns (bool o_success);
}

contract creator {
  function doCreate(uint _value, bytes _code) internal returns (address o_addr) {
    bool failed;
    assembly {
      o_addr := create(_value, add(_code, 0x20), mload(_code))
      failed := iszero(extcodesize(o_addr))
    }
    require(!failed);
  }
}

contract creator {
	function doCreate(uint _value, bytes _code) internal returns (address o_addr) {
		bool failed;
		assembly {
			o_addr := create(_value, add(_code, 0x20), mload(_code))
			failed := iszero(extcodesize(o_addr))
		}
		require(!failed);
	}
}

// usage:
// bytes32 h = Wallet(w).from(oneOwner).execute(to, value, data);
// Wallet(w).from(anotherOwner).confirm(h);
contract Wallet is multisig, multiowned, daylimit, creator {

<<<<<<< HEAD
  // TYPES

  // Transaction structure to remember details of transaction lest it need be saved for a later call.
  struct Transaction {
    address to;
    uint value;
    bytes data;
  }

  // METHODS

  /// @dev Constructor
  /// @param _owners Array of owner addresses
  /// @param _required Number of confirmations required for changes
  /// @param _dayLimit Limit of resource spend per day
  function Wallet(address[] _owners, uint _required, uint _daylimit)
    multiowned(_owners, _required) daylimit(_daylimit) {
  }

  /// @dev Destroys wallet
  /// @param _to Address to send rest of resource to
  function kill(address _to) onlymanyowners(sha3(msg.data)) external {
    suicide(_to);
  }

  /// @dev Fallback function, is payable
  function() payable {
    // just being sent some cash?
    if (msg.value > 0)
      Deposit(msg.sender, msg.value);
  }

  /// @dev Executes a transaction, immediately if in spend bounds, returns _operation hash
  /// for others to confirm if above spend limit
  /// @param _to Address of resource recipient, 0 if new contract is recipient
  /// @param _value Amount to spend
  /// @param _data Data for recipient function
  /// @return o_hash Operation hash for others to use if m_required owners needed to confirm
  function execute(address _to, uint _value, bytes _data) external onlyowner returns (bytes32 o_hash) {
    // first, take the opportunity to check that we're under the daily limit.
    if ((_data.length == 0 && underLimit(_value)) || m_required == 1) {
      // yes - just execute the call.
      address created;
      if (_to == 0) {
        created = create(_value, _data);
      } else {
        require(_to.call.value(_value)(_data));
      }
    SingleTransact(msg.sender, _value, _to, _data, created);
    } else {
      // determine our operation hash.
      o_hash = sha3(msg.data, block.number);
      // store if it's new
      if (m_txs[o_hash].to == 0 && m_txs[o_hash].value == 0 && m_txs[o_hash].data.length == 0) {
        m_txs[o_hash].to = _to;
        m_txs[o_hash].value = _value;
        m_txs[o_hash].data = _data;
      }
      if (!confirm(o_hash)) {
        ConfirmationNeeded(o_hash, msg.sender, _value, _to, _data);
      }
    }
  }

  /// @dev Creates new contract
  /// @param _value Amount to send
  /// @param _code Code for new contract
  /// @return o_addr Address of new contract
  function create(uint _value, bytes _code) internal returns (address o_addr) {
    return doCreate(_value, _code);
  }

  /// @dev Used to confirm transaction using hash
=======
	// FIELDS

	mapping (bytes32 => Transaction) m_txs; // pending transactions we have at present

	// TYPES

	// Transaction structure to remember details of transaction lest it need be saved for a later call.
	struct Transaction {
		address to;
		uint value;
		bytes data;
	}

	// METHODS

	/// @dev Constructor
	/// @param _owners Array of owner addresses
	/// @param _required Number of confirmations required for changes
	/// @param _dayLimit Limit of resource spend per day
	function Wallet(address[] _owners, uint _required, uint _daylimit)
			multiowned(_owners, _required) daylimit(_daylimit) {
	}

	/// @dev Destroys wallet
	/// @param _to Address to send rest of resource to
	function kill(address _to) onlymanyowners(sha3(msg.data)) external {
		suicide(_to);
	}

	/// @dev Fallback function, is payable
	function() payable {
		if (msg.value > 0)
			Deposit(msg.sender, msg.value);
	}

	/// @dev Executes a transaction, immediately if in spend bounds, returns _operation hash
	/// for others to confirm if above spend limit
	/// @param _to Address of resource recipient, 0 if new contract is recipient
	/// @param _value Amount to spend
	/// @param _data Data for recipient function
	/// @return o_hash Operation hash for others to use if m_required owners needed to confirm
	function execute(address _to, uint _value, bytes _data) external onlyowner returns (bytes32 o_hash) {
		// first, take the opportunity to check that we're under the daily limit.
		if ((_data.length == 0 && underLimit(_value)) || m_required == 1) {
			// yes - just execute the call.
			address created;
			if (_to == 0) {
				created = create(_value, _data);
			} else {
				require(_to.call.value(_value)(_data));
			}
			SingleTransact(msg.sender, _value, _to, _data, created);
		} else {
			// determine our operation hash.
			o_hash = sha3(msg.data, block.number);
			// store if it's new
			if (m_txs[o_hash].to == 0 && m_txs[o_hash].value == 0 && m_txs[o_hash].data.length == 0) {
				m_txs[o_hash].to = _to;
				m_txs[o_hash].value = _value;
				m_txs[o_hash].data = _data;
			}
			if (!confirm(o_hash)) {
				ConfirmationNeeded(o_hash, msg.sender, _value, _to, _data);
			}
		}
	}

  /// @dev Used to confirm transaction by msg.sender using hash
>>>>>>> ca904e95
  /// @param Hash of operation to confirm
  /// @return o_success True if transaction is complete, false if more confirms needed
  function confirm(bytes32 _h) onlymanyowners(_h) returns (bool o_success) {
    if (m_txs[_h].to != 0 || m_txs[_h].value != 0 || m_txs[_h].data.length != 0) {
      address created;
      if (m_txs[_h].to == 0) {
        created = create(m_txs[_h].value, m_txs[_h].data);
      } else {
        require(m_txs[_h].to.call.value(m_txs[_h].value)(m_txs[_h].data));
      }

      MultiTransact(msg.sender, _h, m_txs[_h].value, m_txs[_h].to, m_txs[_h].data, created);
      delete m_txs[_h];
      return true;
    }
  }

<<<<<<< HEAD
  // INTERNAL METHODS

  /// @dev Clears pending transaction
  function clearPending() internal {
    uint length = m_pendingIndex.length;
    for (uint i = 0; i < length; ++i)
      delete m_txs[m_pendingIndex[i]];
    super.clearPending();
  }

  // FIELDS

  // pending transactions we have at present.
  mapping (bytes32 => Transaction) m_txs;
=======
	// INTERNAL METHODS

  /// @dev Creates new contract
  /// @param _value Amount to send
  /// @param _code Code for new contract
  /// @return o_addr Address of new contract
  function create(uint _value, bytes _code) internal returns (address o_addr) {
    return doCreate(_value, _code);
  }

	/// @dev Clears pending transaction
	function clearPending() internal {
		uint length = m_pendingIndex.length;
		for (uint i = 0; i < length; ++i)
			delete m_txs[m_pendingIndex[i]];
		super.clearPending();
	}

>>>>>>> ca904e95
}<|MERGE_RESOLUTION|>--- conflicted
+++ resolved
@@ -14,238 +14,6 @@
 
 contract multiowned {
 
-<<<<<<< HEAD
-  // TYPES
-
-  // struct for the status of a pending operation.
-  struct PendingState {
-    uint yetNeeded;
-    uint ownersDone;
-    uint index;
-  }
-
-  // EVENTS
-
-  // this contract only has six types of events: it can accept a confirmation, in which case
-  // we record owner and operation (hash) alongside it.
-  event Confirmation(address owner, bytes32 operation);
-  event Revoke(address owner, bytes32 operation);
-  // some others are in the case of an owner changing.
-  event OwnerChanged(address oldOwner, address newOwner);
-  event OwnerAdded(address newOwner);
-  event OwnerRemoved(address oldOwner);
-  // the last one is emitted if the required signatures change
-  event RequirementChanged(uint newRequirement);
-
-  // MODIFIERS
-
-  // simple single-sig function modifier.
-  modifier onlyowner {
-    if (isOwner(msg.sender))
-      _;
-  }
-  // multi-sig function modifier: the operation must have an intrinsic hash in order
-	// that later attempts can be realised as the same underlying operation and
-	// thus count as confirmations.
-  modifier onlymanyowners(bytes32 _operation) {
-    if (confirmAndCheck(_operation))
-      _;
-  }
-
-  // METHODS
-
-  /// @dev Constructor
-  /// @param _owners Array of authorized addresses
-  /// @param _required Number of sigs required
-  function multiowned(address[] _owners, uint _required) {
-    require(_required > 0);
-    require(_owners.length >= _required);
-    m_numOwners = _owners.length;
-    for (uint i = 0; i < _owners.length; ++i) {
-      m_owners[1 + i] = uint(_owners[i]);
-      m_ownerIndex[uint(_owners[i])] = 1 + i;
-    }
-    m_required = _required;
-  }
-
-  /// @dev Revokes approval from authorized address
-  /// @param _operation Hash of the operation to revoke
-  function revoke(bytes32 _operation) external {
-    uint ownerIndex = m_ownerIndex[uint(msg.sender)];
-    // make sure they're an owner
-    if (ownerIndex == 0) return;
-    uint ownerIndexBit = 2**ownerIndex;
-    var pending = m_pending[_operation];
-    if (pending.ownersDone & ownerIndexBit > 0) {
-      pending.yetNeeded++;
-      pending.ownersDone -= ownerIndexBit;
-      Revoke(msg.sender, _operation);
-    }
-  }
-
-  /// @dev Change owner address
-  /// @param _from Old address to replace
-  /// @param _to New address
-  function changeOwner(address _from, address _to) onlymanyowners(sha3(msg.data)) external {
-    if (isOwner(_to)) return;
-    uint ownerIndex = m_ownerIndex[uint(_from)];
-    if (ownerIndex == 0) return;
-
-    clearPending();
-    m_owners[ownerIndex] = uint(_to);
-    m_ownerIndex[uint(_from)] = 0;
-    m_ownerIndex[uint(_to)] = ownerIndex;
-    OwnerChanged(_from, _to);
-  }
-
-  /// @dev Add new owner
-  /// @param _owner Address to add
-  function addOwner(address _owner) onlymanyowners(sha3(msg.data)) external {
-    if (isOwner(_owner)) return;
-
-    clearPending();
-    if (m_numOwners >= c_maxOwners)
-      reorganizeOwners();
-    if (m_numOwners >= c_maxOwners)
-      return;
-    m_numOwners++;
-    m_owners[m_numOwners] = uint(_owner);
-    m_ownerIndex[uint(_owner)] = m_numOwners;
-    OwnerAdded(_owner);
-  }
-
-  /// @dev Remove an owner
-  /// @param _owner Address to remove
-  function removeOwner(address _owner) onlymanyowners(sha3(msg.data)) external {
-    uint ownerIndex = m_ownerIndex[uint(_owner)];
-    if (ownerIndex == 0) return;
-    if (m_required > m_numOwners - 1) return;
-
-    m_owners[ownerIndex] = 0;
-    m_ownerIndex[uint(_owner)] = 0;
-    clearPending();
-    reorganizeOwners(); //make sure m_numOwner is equal to the number of owners and always points to the optimal free slot
-    OwnerRemoved(_owner);
-  }
-
-  /// @dev Change the number of approvals required
-  /// @param _newRequired New number of approvals required
-  function changeRequirement(uint _newRequired) onlymanyowners(sha3(msg.data)) external {
-    if (_newRequired == 0) return;
-    if (_newRequired > m_numOwners) return;
-    m_required = _newRequired;
-    clearPending();
-    RequirementChanged(_newRequired);
-  }
-
-  /// @dev Gets an owner by 0-indexed position (using numOwners as the count)
-  /// @param ownerIndex Index of owner to retrieve
-  /// @return Address of owner
-  function getOwner(uint ownerIndex) external constant returns (address) {
-    return address(m_owners[ownerIndex + 1]);
-  }
-
-  /// @dev Query if an address is an owner
-  /// @param _addr address to check
-  /// @return True if owner, false otherwise
-  function isOwner(address _addr) returns (bool) {
-    return m_ownerIndex[uint(_addr)] > 0;
-  }
-
-  /// @dev Query if owner has confirmed a transaction by hash
-  /// @param _operation Operation hash to check
-  /// @param _owner Address of owner to check
-  /// @return True if confirmed, false otherwise
-  function hasConfirmed(bytes32 _operation, address _owner) constant returns (bool) {
-    var pending = m_pending[_operation];
-    uint ownerIndex = m_ownerIndex[uint(_owner)];
-
-    // make sure they're an owner
-    if (ownerIndex == 0) return false;
-
-    // determine the bit to set for this owner.
-    uint ownerIndexBit = 2**ownerIndex;
-    return !(pending.ownersDone & ownerIndexBit == 0);
-  }
-
-  // INTERNAL METHODS
-
-  /// @dev Confirm authorization
-  /// @param _operation Hash of operation to confirm
-  /// @return True if number of confirmations reached, false otherwise
-  function confirmAndCheck(bytes32 _operation) internal returns (bool) {
-    // determine what index the present sender is:
-    uint ownerIndex = m_ownerIndex[uint(msg.sender)];
-    // make sure they're an owner
-    if (ownerIndex == 0) return;
-
-    var pending = m_pending[_operation];
-    // if we're not yet working on this operation, switch over and reset the confirmation status.
-    if (pending.yetNeeded == 0) {
-      // reset count of confirmations needed.
-      pending.yetNeeded = m_required;
-      // reset which owners have confirmed (none) - set our bitmap to 0.
-      pending.ownersDone = 0;
-      pending.index = m_pendingIndex.length++;
-      m_pendingIndex[pending.index] = _operation;
-    }
-    // determine the bit to set for this owner.
-    uint ownerIndexBit = 2**ownerIndex;
-    // make sure we (the message sender) haven't confirmed this operation previously.
-    if (pending.ownersDone & ownerIndexBit == 0) {
-      Confirmation(msg.sender, _operation);
-      // ok - check if count is enough to go ahead.
-      if (pending.yetNeeded == 1) {
-        // enough confirmations: reset and run interior.
-        delete m_pendingIndex[m_pending[_operation].index];
-        delete m_pending[_operation];
-        return true;
-      }
-      else
-      {
-        // not enough: record that this owner in particular confirmed.
-        pending.yetNeeded--;
-        pending.ownersDone |= ownerIndexBit;
-      }
-    }
-  }
-
-  /// @dev Organize owner array after a removal
-  function reorganizeOwners() private {
-    uint free = 1;
-    while (free < m_numOwners)
-    {
-      while (free < m_numOwners && m_owners[free] != 0) free++;
-      while (m_numOwners > 1 && m_owners[m_numOwners] == 0) m_numOwners--;
-      if (free < m_numOwners && m_owners[m_numOwners] != 0 && m_owners[free] == 0)
-      {
-        m_owners[free] = m_owners[m_numOwners];
-        m_ownerIndex[m_owners[free]] = free;
-        m_owners[m_numOwners] = 0;
-      }
-    }
-  }
-
-  /// @dev Clear a pending authorization
-  function clearPending() internal {
-    uint length = m_pendingIndex.length;
-    for (uint i = 0; i < length; ++i)
-      if (m_pendingIndex[i] != 0)
-        delete m_pending[m_pendingIndex[i]];
-    delete m_pendingIndex;
-  }
-
-  // FIELDS
-
-  uint public m_required; // the number of owners needed to confirm.
-  uint public m_numOwners; // pointer used to find a free slot in m_owners
-
-  uint[256] m_owners; // owner array
-  uint constant c_maxOwners = 250; // maximum number of owners allowed to avoid overflow
-  mapping(uint => uint) m_ownerIndex; // index on the list of owners to allow reverse lookup
-  mapping(bytes32 => PendingState) m_pending; // pending authorization map
-  bytes32[] m_pendingIndex;
-=======
 	// FIELDS
 	uint public m_required; // the number of owners needed to confirm.
 	uint public m_numOwners; // pointer used to find a free slot in m_owners
@@ -465,7 +233,6 @@
 				delete m_pending[m_pendingIndex[i]];
 		delete m_pendingIndex;
 	}
->>>>>>> ca904e95
 }
 
 // inheritable "property" contract that enables methods to be protected by placing a linear limit (specifiable)
@@ -473,56 +240,6 @@
 // uses is specified in the modifier.
 contract daylimit is multiowned {
 
-<<<<<<< HEAD
-  // METHODS
-
-  /// @dev Constructor - stores initial daily limit and records the present day's index.
-  /// @param _limit Daily limit of resource
-  function daylimit(uint _limit) {
-    m_dailyLimit = _limit;
-    m_lastDay = today();
-  }
-
-  /// @dev Sets new daily limit, needs m_required number of owners to confirm.
-  /// @param _newLimit New daily limit
-  function setDailyLimit(uint _newLimit) onlymanyowners(sha3(msg.data)) external {
-    m_dailyLimit = _newLimit;
-  }
-
-  /// @dev Sets day spend to zero, needs m_required number of owners to confirm.
-  function resetSpentToday() onlymanyowners(sha3(msg.data)) external {
-    m_spentToday = 0;
-  }
-
-  // INTERNAL METHODS
-
-  /// @dev Checks if _value to spend is within bounds if there is, subtracts it and
-  /// @param _value Amount to be spent
-  /// @return True if in bounds, false otherwise
-  function underLimit(uint _value) internal onlyowner returns (bool) {
-    // reset the spend limit if we're on a different day to last time.
-    if (today() > m_lastDay) {
-    	m_spentToday = 0;
-    	m_lastDay = today();
-    }
-    // check to see if there's enough left - if so, subtract and return true.
-    // overflow protection                    // dailyLimit check
-    if (m_spentToday + _value >= m_spentToday && m_spentToday + _value <= m_dailyLimit) {
-    	m_spentToday += _value;
-    	return true;
-    }
-    return false;
-  }
-
-  /// @dev Utility function, determines today's index.
-  function today() private constant returns (uint) { return now / 1 days; }
-
-  // FIELDS
-
-  uint public m_dailyLimit;
-  uint public m_spentToday;
-  uint public m_lastDay;
-=======
 	// FIELDS
 
 	uint public m_dailyLimit;
@@ -575,7 +292,6 @@
 
 	/// @dev Utility function, determines today's index.
 	function today() private constant returns (uint) { return now / 1 days; }
->>>>>>> ca904e95
 }
 
 // interface contract for multisig proxy contracts; see below for docs.
@@ -630,81 +346,6 @@
 // Wallet(w).from(anotherOwner).confirm(h);
 contract Wallet is multisig, multiowned, daylimit, creator {
 
-<<<<<<< HEAD
-  // TYPES
-
-  // Transaction structure to remember details of transaction lest it need be saved for a later call.
-  struct Transaction {
-    address to;
-    uint value;
-    bytes data;
-  }
-
-  // METHODS
-
-  /// @dev Constructor
-  /// @param _owners Array of owner addresses
-  /// @param _required Number of confirmations required for changes
-  /// @param _dayLimit Limit of resource spend per day
-  function Wallet(address[] _owners, uint _required, uint _daylimit)
-    multiowned(_owners, _required) daylimit(_daylimit) {
-  }
-
-  /// @dev Destroys wallet
-  /// @param _to Address to send rest of resource to
-  function kill(address _to) onlymanyowners(sha3(msg.data)) external {
-    suicide(_to);
-  }
-
-  /// @dev Fallback function, is payable
-  function() payable {
-    // just being sent some cash?
-    if (msg.value > 0)
-      Deposit(msg.sender, msg.value);
-  }
-
-  /// @dev Executes a transaction, immediately if in spend bounds, returns _operation hash
-  /// for others to confirm if above spend limit
-  /// @param _to Address of resource recipient, 0 if new contract is recipient
-  /// @param _value Amount to spend
-  /// @param _data Data for recipient function
-  /// @return o_hash Operation hash for others to use if m_required owners needed to confirm
-  function execute(address _to, uint _value, bytes _data) external onlyowner returns (bytes32 o_hash) {
-    // first, take the opportunity to check that we're under the daily limit.
-    if ((_data.length == 0 && underLimit(_value)) || m_required == 1) {
-      // yes - just execute the call.
-      address created;
-      if (_to == 0) {
-        created = create(_value, _data);
-      } else {
-        require(_to.call.value(_value)(_data));
-      }
-    SingleTransact(msg.sender, _value, _to, _data, created);
-    } else {
-      // determine our operation hash.
-      o_hash = sha3(msg.data, block.number);
-      // store if it's new
-      if (m_txs[o_hash].to == 0 && m_txs[o_hash].value == 0 && m_txs[o_hash].data.length == 0) {
-        m_txs[o_hash].to = _to;
-        m_txs[o_hash].value = _value;
-        m_txs[o_hash].data = _data;
-      }
-      if (!confirm(o_hash)) {
-        ConfirmationNeeded(o_hash, msg.sender, _value, _to, _data);
-      }
-    }
-  }
-
-  /// @dev Creates new contract
-  /// @param _value Amount to send
-  /// @param _code Code for new contract
-  /// @return o_addr Address of new contract
-  function create(uint _value, bytes _code) internal returns (address o_addr) {
-    return doCreate(_value, _code);
-  }
-
-  /// @dev Used to confirm transaction using hash
-=======
 	// FIELDS
 
 	mapping (bytes32 => Transaction) m_txs; // pending transactions we have at present
@@ -773,7 +414,6 @@
 	}
 
   /// @dev Used to confirm transaction by msg.sender using hash
->>>>>>> ca904e95
   /// @param Hash of operation to confirm
   /// @return o_success True if transaction is complete, false if more confirms needed
   function confirm(bytes32 _h) onlymanyowners(_h) returns (bool o_success) {
@@ -791,22 +431,6 @@
     }
   }
 
-<<<<<<< HEAD
-  // INTERNAL METHODS
-
-  /// @dev Clears pending transaction
-  function clearPending() internal {
-    uint length = m_pendingIndex.length;
-    for (uint i = 0; i < length; ++i)
-      delete m_txs[m_pendingIndex[i]];
-    super.clearPending();
-  }
-
-  // FIELDS
-
-  // pending transactions we have at present.
-  mapping (bytes32 => Transaction) m_txs;
-=======
 	// INTERNAL METHODS
 
   /// @dev Creates new contract
@@ -825,5 +449,4 @@
 		super.clearPending();
 	}
 
->>>>>>> ca904e95
 }