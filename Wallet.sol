//sol Wallet
// Multi-sig, daily-limited account proxy/wallet.
// @authors:
// Gav Wood <g@ethdev.com>
// inheritable "property" contract that enables methods to be protected by requiring the acquiescence of either a
// single, or, crucially, each of a number of, designated owners.
// usage:
// use modifiers onlyowner (just own owned) or onlymanyowners(hash), whereby the same hash must be provided by
// some number (specified in constructor) of the set of owners (specified in the constructor, modifiable) before the
// interior is executed.
// +Version: Parity fork 1.0

pragma solidity ^0.4.13;

contract multiowned {

	// FIELDS
	uint public m_required; // the number of owners needed to confirm.
	uint public m_numOwners; // pointer used to find a free slot in m_owners

	uint[256] m_owners; // owner array
	uint constant c_maxOwners = 250; // maximum number of owners allowed to avoid overflow
	mapping(uint => uint) m_ownerIndex; // index on the list of owners to allow reverse lookup
	mapping(bytes32 => PendingState) m_pending; // pending authorization map
	bytes32[] m_pendingIndex;

	// TYPES

	// struct for the status of a pending operation.
	struct PendingState {
		uint yetNeeded;
		uint ownersDone;
		uint index;
	}

	// EVENTS

	event Confirmation(address owner, bytes32 operation); //record confirmation with owner and hash
	event Revoke(address owner, bytes32 operation); //record revocation with owner and hash
	event OwnerChanged(address oldOwner, address newOwner); //owner change
	event OwnerAdded(address newOwner); // owner addition
	event OwnerRemoved(address oldOwner); // owner removal
	event RequirementChanged(uint newRequirement); //if number of sigs change

	// MODIFIERS

	modifier onlyowner {
		if (isOwner(msg.sender))
			_;
	}

	//_operation is a hash to confirm transaction with others using same hash
	modifier onlymanyowners(bytes32 _operation) {
		if (confirmAndCheck(_operation))
			_;
	}

	// METHODS

	/// @dev Constructor
	/// @param _owners Array of authorized addresses
	/// @param _required Number of sigs required
	function multiowned(address[] _owners, uint _required) {
<<<<<<< HEAD
		require(_required > 0);
		require(_owners.length >= _required);
=======
		require(_owners.length > 0);
>>>>>>> 5746fbfe
		m_numOwners = _owners.length;
		for (uint i = 0; i < _owners.length; ++i) {
			m_owners[1 + i] = uint(_owners[i]);
			m_ownerIndex[uint(_owners[i])] = 1 + i;
		}
		m_required = _required;
	}

	/// @dev Revokes approval from authorized address
	/// @param _operation Hash of the operation to revoke
	function revoke(bytes32 _operation) external {
		uint ownerIndex = m_ownerIndex[uint(msg.sender)];
		// make sure they're an owner
		if (ownerIndex == 0) return;
		uint ownerIndexBit = 2**ownerIndex;
		var pending = m_pending[_operation];
		if (pending.ownersDone & ownerIndexBit > 0) {
			pending.yetNeeded++;
			pending.ownersDone -= ownerIndexBit;
			Revoke(msg.sender, _operation);
		}
	}

	/// @dev Change owner address
	/// @param _from Old address to replace
	/// @param _to New address
	function changeOwner(address _from, address _to) onlymanyowners(sha3(msg.data)) external {
		if (isOwner(_to)) return;
		uint ownerIndex = m_ownerIndex[uint(_from)];
		if (ownerIndex == 0) return;

		clearPending();
		m_owners[ownerIndex] = uint(_to);
		m_ownerIndex[uint(_from)] = 0;
		m_ownerIndex[uint(_to)] = ownerIndex;
		OwnerChanged(_from, _to);
	}

	/// @dev Add new owner
	/// @param _owner Address to add
	function addOwner(address _owner) onlymanyowners(sha3(msg.data)) external {
		if (isOwner(_owner)) return;

		clearPending();
		if (m_numOwners >= c_maxOwners)
			reorganizeOwners();
		if (m_numOwners >= c_maxOwners)
			return;
		m_numOwners++;
		m_owners[m_numOwners] = uint(_owner);
		m_ownerIndex[uint(_owner)] = m_numOwners;
		OwnerAdded(_owner);
	}

	/// @dev Remove an owner
	/// @param _owner Address to remove
	function removeOwner(address _owner) onlymanyowners(sha3(msg.data)) external {
		uint ownerIndex = m_ownerIndex[uint(_owner)];
		if (ownerIndex == 0) return;
		if (m_required > m_numOwners - 1) return;

		m_owners[ownerIndex] = 0;
		m_ownerIndex[uint(_owner)] = 0;
		clearPending();
		//make sure m_numOwner is equal to the number of owners and always points to the optimal free slot
		reorganizeOwners();
		OwnerRemoved(_owner);
	}

	/// @dev Change the number of approvals required
	/// @param _newRequired New number of approvals required
	function changeRequirement(uint _newRequired) onlymanyowners(sha3(msg.data)) external {
		if (_newRequired == 0) return;
		if (_newRequired > m_numOwners) return;
		m_required = _newRequired;
		clearPending();
		RequirementChanged(_newRequired);
	}

	/// @dev Gets an owner by 0-indexed position (using numOwners as the count)
	/// @param ownerIndex Index of owner to retrieve
	/// @return Address of owner
	function getOwner(uint ownerIndex) external constant returns (address) {
		return address(m_owners[ownerIndex + 1]);
	}

	/// @dev Query if an address is an owner
	/// @param _addr address to check
	/// @return True if owner, false otherwise
	function isOwner(address _addr) returns (bool) {
		return m_ownerIndex[uint(_addr)] > 0;
	}

	/// @dev Query if owner has confirmed a transaction by hash
	/// @param _operation Operation hash to check
	/// @param _owner Address of owner to check
	/// @return True if confirmed, false otherwise
	function hasConfirmed(bytes32 _operation, address _owner) constant returns (bool) {
		var pending = m_pending[_operation];
		uint ownerIndex = m_ownerIndex[uint(_owner)];

		if (ownerIndex == 0) return false;

		// determine the bit to set for this owner.
		uint ownerIndexBit = 2**ownerIndex;
		return !(pending.ownersDone & ownerIndexBit == 0);
	}

	// INTERNAL METHODS

	/// @dev Confirm authorization
	/// @param _operation Hash of operation to confirm
	/// @return True if number of confirmations reached, false otherwise
	function confirmAndCheck(bytes32 _operation) internal returns (bool) {
		uint ownerIndex = m_ownerIndex[uint(msg.sender)]; // determine what index the present sender is
		if (ownerIndex == 0) return;

		var pending = m_pending[_operation];
		// if we're not yet working on this operation, switch over and reset the confirmation status.
		if (pending.yetNeeded == 0) {
			pending.yetNeeded = m_required; // reset count of confirmations needed.
			pending.ownersDone = 0; // reset which owners have confirmed (none) - set our bitmap to 0
			pending.index = m_pendingIndex.length++;
			m_pendingIndex[pending.index] = _operation;
		}

		uint ownerIndexBit = 2**ownerIndex; // determine the bit to set for this owner.
		// make sure we (the message sender) haven't confirmed this operation previously.
		if (pending.ownersDone & ownerIndexBit == 0) {
			Confirmation(msg.sender, _operation);
			// ok - check if count is enough to go ahead.
			if (pending.yetNeeded <= 1) {
				// enough confirmations: reset and run interior.
				delete m_pendingIndex[m_pending[_operation].index];
				delete m_pending[_operation];
				return true;
			}
			else
			{
				// not enough: record that this owner in particular confirmed.
				pending.yetNeeded--;
				pending.ownersDone |= ownerIndexBit;
			}
		}
	}

	/// @dev Organize owner array after a removal
	function reorganizeOwners() private {
		uint free = 1;
		while (free < m_numOwners)
		{
			while (free < m_numOwners && m_owners[free] != 0) free++;
			while (m_numOwners > 1 && m_owners[m_numOwners] == 0) m_numOwners--;
			if (free < m_numOwners && m_owners[m_numOwners] != 0 && m_owners[free] == 0)
			{
				m_owners[free] = m_owners[m_numOwners];
				m_ownerIndex[m_owners[free]] = free;
				m_owners[m_numOwners] = 0;
			}
		}
	}

	/// @dev Clear a pending authorization
	function clearPending() internal {
		uint length = m_pendingIndex.length;
		for (uint i = 0; i < length; ++i)
			if (m_pendingIndex[i] != 0)
				delete m_pending[m_pendingIndex[i]];
		delete m_pendingIndex;
	}
}

// inheritable "property" contract that enables methods to be protected by placing a linear limit (specifiable)
// on a particular resource per calendar day. is multiowned to allow the limit to be altered. resource that method
// uses is specified in the modifier.
contract daylimit is multiowned {

	// FIELDS

	uint public m_dailyLimit;
	uint public m_spentToday;
	uint public m_lastDay;

	// EVENTS

	ErrMsg(address _spender, string msg);

	// METHODS

	/// @dev Constructor - stores initial daily limit and records the present day's index.
	/// @param _limit Daily limit of resource
	function daylimit(uint _limit) {
		m_dailyLimit = _limit;
		m_lastDay = today();
	}

	/// @dev Sets new daily limit, needs m_required number of owners to confirm.
	/// @param _newLimit New daily limit
	function setDailyLimit(uint _newLimit) onlymanyowners(sha3(msg.data)) external {
		m_dailyLimit = _newLimit;
	}

	/// @dev Sets day spend to zero, needs m_required number of owners to confirm.
	function resetSpentToday() onlymanyowners(sha3(msg.data)) external {
		m_spentToday = 0;
	}

	// INTERNAL METHODS

	/// @dev Checks if _value to spend is within bounds if there is, subtracts it and
	/// @param _value Amount to be spent
	/// @return True if in bounds, false otherwise
	function underLimit(uint _value) internal onlyowner returns (bool) {
		// reset the spend limit if we're on a different day to last time.
		if (today() > m_lastDay) {
			m_spentToday = 0;
			m_lastDay = today();
		}

		// overflow protection                    // dailyLimit check
		if (m_spentToday + _value >= m_spentToday && m_spentToday + _value <= m_dailyLimit) {
			m_spentToday += _value;
			return true;
		}
		return false;
	}

	/// @dev Utility function, determines today's index.
	function today() private constant returns (uint) { return now / 1 days; }
}

// interface contract for multisig proxy contracts; see below for docs.
contract multisig {

  // EVENTS

  // logged events:
  // Funds has arrived into the wallet (record how much).
  event Deposit(address _from, uint value);
  // Single transaction going out of the wallet (record who signed for it, how much,
  // and to whom it's going).
  event SingleTransact(address owner, uint value, address to, bytes data, address created);
  // Multi-sig transaction going out of the wallet (record who signed for it last,
  // the operation hash, how much, and to whom it's going).
  event MultiTransact(address owner, bytes32 operation, uint value, address to, bytes data, address created);
  // Confirmation still needed for a transaction.
  event ConfirmationNeeded(bytes32 operation, address initiator, uint value, address to, bytes data);

  // FUNCTIONS

  // TODO: document
  function changeOwner(address _from, address _to) external;
  function execute(address _to, uint _value, bytes _data) external returns (bytes32 o_hash);
  function confirm(bytes32 _h) returns (bool o_success);
}

contract creator {
  function doCreate(uint _value, bytes _code) internal returns (address o_addr) {
    bool failed;
    assembly {
      o_addr := create(_value, add(_code, 0x20), mload(_code))
      failed := iszero(extcodesize(o_addr))
    }
    require(!failed);
  }
}

contract creator {
	function doCreate(uint _value, bytes _code) internal returns (address o_addr) {
		bool failed;
		assembly {
			o_addr := create(_value, add(_code, 0x20), mload(_code))
			failed := iszero(extcodesize(o_addr))
		}
		require(!failed);
	}
}

contract creator {
	function doCreate(uint _value, bytes _code) internal returns (address o_addr) {
	    bool created;
		assembly {
			o_addr := create(_value, add(_code, 0x20), mload(_code))
			created := iszero(extcodesize(o_addr))
		}
		require(created);
	}
}

// usage:
// bytes32 h = Wallet(w).from(oneOwner).execute(to, value, data);
// Wallet(w).from(anotherOwner).confirm(h);
contract Wallet is multisig, multiowned, daylimit, creator {

	// FIELDS

	mapping (bytes32 => Transaction) m_txs; // pending transactions we have at present

	// TYPES

	// Transaction structure to remember details of transaction lest it need be saved for a later call.
	struct Transaction {
		address to;
		uint value;
		bytes data;
	}

	// METHODS

	/// @dev Constructor
	/// @param _owners Array of owner addresses
	/// @param _required Number of confirmations required for changes
	/// @param _dayLimit Limit of resource spend per day
	function Wallet(address[] _owners, uint _required, uint _daylimit)
			multiowned(_owners, _required) daylimit(_daylimit) {
	}

	/// @dev Destroys wallet
	/// @param _to Address to send rest of resource to
	function kill(address _to) onlymanyowners(sha3(msg.data)) external {
		suicide(_to);
	}

	/// @dev Fallback function, is payable
	function() payable {
		if (msg.value > 0)
			Deposit(msg.sender, msg.value);
	}

	/// @dev Executes a transaction, immediately if in spend bounds, returns _operation hash
	/// for others to confirm if above spend limit
	/// @param _to Address of resource recipient, 0 if new contract is recipient
	/// @param _value Amount to spend
	/// @param _data Data for recipient function
	/// @return o_hash Operation hash for others to use if m_required owners needed to confirm
	function execute(address _to, uint _value, bytes _data) external onlyowner returns (bytes32 o_hash) {
		// first, take the opportunity to check that we're under the daily limit.
		if ((_data.length == 0 && underLimit(_value)) || m_required == 1) {
			// yes - just execute the call.
			address created;
			if (_to == 0) {
				created = create(_value, _data);
			} else {
				require(_to.call.value(_value)(_data));
			}
			SingleTransact(msg.sender, _value, _to, _data, created);
		} else {
			// determine our operation hash.
			o_hash = sha3(msg.data, block.number);
			// store if it's new
			if (m_txs[o_hash].to == 0 && m_txs[o_hash].value == 0 && m_txs[o_hash].data.length == 0) {
				m_txs[o_hash].to = _to;
				m_txs[o_hash].value = _value;
				m_txs[o_hash].data = _data;
			}
			if (!confirm(o_hash)) {
				ConfirmationNeeded(o_hash, msg.sender, _value, _to, _data);
			}
		}
	}
<<<<<<< HEAD
=======

  /// @dev Used to confirm transaction by msg.sender using hash
  /// @param Hash of operation to confirm
  /// @return o_success True if transaction is complete, false if more confirms needed
	function confirm(bytes32 _h) onlymanyowners(_h) returns (bool o_success) {
		if (m_txs[_h].to != 0 || m_txs[_h].value != 0 || m_txs[_h].data.length != 0) {
			address created;
			if (m_txs[_h].to == 0) {
				created = create(m_txs[_h].value, m_txs[_h].data);
			} else {
				require(m_txs[_h].to.call.value(m_txs[_h].value)(m_txs[_h].data));
			}
>>>>>>> 5746fbfe

  /// @dev Used to confirm transaction by msg.sender using hash
  /// @param Hash of operation to confirm
  /// @return o_success True if transaction is complete, false if more confirms needed
  function confirm(bytes32 _h) onlymanyowners(_h) returns (bool o_success) {
    if (m_txs[_h].to != 0 || m_txs[_h].value != 0 || m_txs[_h].data.length != 0) {
      address created;
      if (m_txs[_h].to == 0) {
        created = create(m_txs[_h].value, m_txs[_h].data);
      } else {
        require(m_txs[_h].to.call.value(m_txs[_h].value)(m_txs[_h].data));
      }

      MultiTransact(msg.sender, _h, m_txs[_h].value, m_txs[_h].to, m_txs[_h].data, created);
      delete m_txs[_h];
      return true;
    }
  }

	// INTERNAL METHODS

  /// @dev Creates new contract
  /// @param _value Amount to send
  /// @param _code Code for new contract
  /// @return o_addr Address of new contract
  function create(uint _value, bytes _code) internal returns (address o_addr) {
    return doCreate(_value, _code);
  }

	/// @dev Clears pending transaction
	function clearPending() internal {
		uint length = m_pendingIndex.length;
		for (uint i = 0; i < length; ++i)
			delete m_txs[m_pendingIndex[i]];
		super.clearPending();
	}

}<|MERGE_RESOLUTION|>--- conflicted
+++ resolved
@@ -61,12 +61,8 @@
 	/// @param _owners Array of authorized addresses
 	/// @param _required Number of sigs required
 	function multiowned(address[] _owners, uint _required) {
-<<<<<<< HEAD
 		require(_required > 0);
 		require(_owners.length >= _required);
-=======
-		require(_owners.length > 0);
->>>>>>> 5746fbfe
 		m_numOwners = _owners.length;
 		for (uint i = 0; i < _owners.length; ++i) {
 			m_owners[1 + i] = uint(_owners[i]);
@@ -427,21 +423,6 @@
 			}
 		}
 	}
-<<<<<<< HEAD
-=======
-
-  /// @dev Used to confirm transaction by msg.sender using hash
-  /// @param Hash of operation to confirm
-  /// @return o_success True if transaction is complete, false if more confirms needed
-	function confirm(bytes32 _h) onlymanyowners(_h) returns (bool o_success) {
-		if (m_txs[_h].to != 0 || m_txs[_h].value != 0 || m_txs[_h].data.length != 0) {
-			address created;
-			if (m_txs[_h].to == 0) {
-				created = create(m_txs[_h].value, m_txs[_h].data);
-			} else {
-				require(m_txs[_h].to.call.value(m_txs[_h].value)(m_txs[_h].data));
-			}
->>>>>>> 5746fbfe
 
   /// @dev Used to confirm transaction by msg.sender using hash
   /// @param Hash of operation to confirm
